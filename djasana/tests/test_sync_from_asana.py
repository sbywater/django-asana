--- conflicted
+++ resolved
@@ -233,7 +233,6 @@
         parent, child = tuple(Task.objects.order_by('remote_id'))
         self.assertEqual(parent, child.parent)
 
-<<<<<<< HEAD
     def test_child_task_without_project(self):
         # test edge case of child tasks that are disconnected from project
         parent_task = task(projects=None)
@@ -246,10 +245,7 @@
         self.command.handle(interactive=False, workspace=['Test Workspace'])
         self.assertEqual(2, Task.objects.count())
 
-    def __test_task_not_in_asana_is_deleted(self):
-=======
     def test_task_not_in_asana_is_deleted(self):
->>>>>>> baa047b1
         workspace_ = Workspace.objects.create(remote_id=1, name='Workspace')
         team_ = Team.objects.create(remote_id=2, name='Team')
         project_ = Project.objects.create(
